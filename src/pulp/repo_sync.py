#!/usr/bin/python
#
# Copyright (c) 2010 Red Hat, Inc.
#
# This software is licensed to you under the GNU General Public License,
# version 2 (GPLv2). There is NO WARRANTY for this software, express or
# implied, including the implied warranties of MERCHANTABILITY or FITNESS
# FOR A PARTICULAR PURPOSE. You should have received a copy of GPLv2
# along with this software; if not, see
# http://www.gnu.org/licenses/old-licenses/gpl-2.0.txt.
#
# Red Hat trademarks are not licensed under GPLv2. No permission is
# granted to use or replicate Red Hat trademarks that are incorporated
# in this software or its documentation.

# Python
import gzip
import logging
import os
import time
import traceback
from urlparse import urlparse

import yum

# Pulp
from grinder.RepoFetch import YumRepoGrinder
from grinder.RHNSync import RHNSync
from pulp import model
from pulp.api.package import PackageApi
from pulp.api.package_version import PackageVersionApi
from pulp.api.package_group import PackageGroupApi
from pulp.api.package_group_category import PackageGroupCategoryApi
from pulp.pexceptions import PulpException
import pulp.util

log = logging.getLogger('pulp.repo_sync')


def sync(config, repo, repo_source):
    '''
    Synchronizes content for the given RepoSource.

    :param repo: instance of model.Repo; may not be None
    :param repo_source: instance of model.RepoSource; may not be None
    '''
    if not TYPE_CLASSES.has_key(repo_source.type):
        raise PulpException('Could not find synchronizer for repo type [%s]', repo_source.type)

    synchronizer = TYPE_CLASSES[repo_source.type](config)
    repo_dir = synchronizer.sync(repo, repo_source)
    synchronizer.add_packages_from_dir(repo_dir, repo)

class BaseSynchronizer(object):

    def __init__(self, config):
        self.config = config
        self.package_api = PackageApi(config)
        self.package_version_api = PackageVersionApi(config)
        self.package_group_category_api = PackageGroupCategoryApi(config)
        self.package_group_api = PackageGroupApi(config)

    def add_packages_from_dir(self, dir, repo):
        dir_list = os.listdir(dir)
        package_count = 0
        startTime = time.time()
        for fname in dir_list:
<<<<<<< HEAD
            if (fname.endswith(".rpm")):
                try:
                    info = pulp.util.getRPMInformation(os.path.join(dir, fname))
                    if not repo["packages"].has_key(info['name']):
                        repo["packages"][info['name']] = []
                    hashtype = "sha256"
                    checksum = pulp.util.getFileChecksum(hashtype=hashtype, 
                            filename=os.path.join(dir,fname))
                    found = self.package_version_api.packageversion(name=info['name'], 
                            epoch=info['epoch'], version=info['version'], 
                            release=info['release'], arch=info['arch'],filename=fname, 
                            checksum_type=hashtype, checksum=checksum)
                    if found.count() == 1:
                        pv = found[0]
                    else:
                        pv = self.package_version_api.create(info['name'], info['epoch'],
                            info['version'], info['release'], info['arch'], info['description'],
                            "sha256", checksum, fname)
                        for dep in info['requires']:
                            pv.requires.append(dep)
                        for dep in info['provides']:
                            pv.provides.append(dep)
                        self.package_version_api.update(pv)
                    #TODO:  Ensure we don't add duplicate pv's to the 'packages' list
                    repo['packages'][info['name']].append(pv)
                    package_count = package_count + 1
                    log.debug("Repo <%s> added package <%s> with %s versions" %
                              (repo["id"], p["packageid"], len(p["versions"])))
                except Exception, e:
                    log.debug("%s" % (traceback.format_exc()))
                    log.error("error reading package %s" % (dir + fname))
        endTime = time.time()
        log.debug("Repo: %s read [%s] packages took %s seconds" % 
                (repo['id'], package_count, endTime - startTime))
=======
            self.import_package(dir + fname, repo)
            package_count = package_count + 1
        log.debug("read [%s] packages" % package_count)
>>>>>>> 329d2498
        self._read_comps_xml(dir, repo)

    def import_package(self, pkg_path, repo):
        packages = repo['packages']
        if (pkg_path.endswith(".rpm")):
            try:
                info = pulp.util.getRPMInformation(pkg_path)
                p = self.package_api.package(info['name'])
                if not p:
                    p = self.package_api.create(info['name'], info['description'])
                pv = self.package_version_api.create(p["packageid"], info['epoch'], 
                                              info['version'], info['release'], info['arch'])
                for dep in info['requires']:
                    pv.requires.append(dep)
                for dep in info['provides']:
                    pv.provides.append(dep)
                self.package_version_api.update(pv)
                p["versions"].append(pv)
                self.package_api.update(p)
                packages[p["packageid"]] = p
                log.debug("Repo <%s> added package <%s> with %s versions" %
                          (repo["id"], p["packageid"], len(p["versions"])))
            except Exception, e:
                log.debug("Exception = %s" % (traceback.format_exc()))
                log.error("error reading package %s" % (pkg_path))

    def _read_comps_xml(self, dir, repo):
        """
        Reads a comps.xml or comps.xml.gz under repodata from dir
        Loads PackageGroup and Category info our db
        """

        compspath = os.path.join(dir, 'repodata/comps.xml')
        compsxml = None
        if os.path.isfile(compspath):
            compsxml = open(compspath, "r")
        else:
            compspath = os.path.join(dir, 'repodata/comps.xml.gz')
            if os.path.isfile(compspath):
                compsxml = gzip.open(compspath, 'r')
    
        if not compsxml:
            log.info("Not able to find a comps.xml(.gz) to read")
            return False

        log.info("Reading comps info from %s" % (compspath))
        repo['comps_xml_path'] = compspath
        try:
            comps = yum.comps.Comps()
            comps.add(compsxml)
            for c in comps.categories:
                ctg = self.package_group_category_api.create(c.categoryid, c.name,
                                                          c.description, c.display_order)
                groupids = [grp for grp in c.groups]
                ctg.packagegroupids.extend(groupids)
                ctg.translated_name = c.translated_name
                ctg.translated_description = c.translated_description
                self.package_group_category_api.update(ctg)
                repo['packagegroupcategories'][ctg.categoryid] = ctg

            for g in comps.groups:
                grp = self.package_group_api.create(g.groupid, g.name, g.description,
                                              g.user_visible, g.display_order, g.default, g.langonly)
                grp.mandatory_package_names.extend(g.mandatory_packages.keys())
                grp.optional_package_names.extend(g.optional_packages.keys())
                grp.default_package_names.extend(g.default_packages.keys())
                grp.conditional_package_names = g.conditional_packages
                grp.translated_name = g.translated_name
                grp.translated_description = g.translated_description
                self.package_group_api.update(grp)
                repo['packagegroups'][grp.groupid] = grp
            log.info("Comps info added from %s" % (compspath))
        except yum.Errors.CompsException:
            log.error("Unable to parse comps info for %s" % (compspath))
            return False
        return True
    
class YumSynchronizer(BaseSynchronizer):
    def sync(self, repo, repo_source):
        yfetch = YumRepoGrinder(repo['id'], repo_source.url.encode('ascii', 'ignore'), 1)
        yfetch.fetchYumRepo(self.config.get('paths', 'local_storage'))
        repo_dir = "%s/%s/" % (self.config.get('paths', 'local_storage'), repo['id'])
        return repo_dir

class LocalSynchronizer(BaseSynchronizer):
    def sync(self, repo, repo_source):
        local_url = repo_source.url
        if (not local_url.endswith('/')):
            local_url = local_url + '/'
        parts = urlparse(local_url)
        return parts.path

class RHNSynchronizer(BaseSynchronizer):
    def sync(self, repo, repo_source):
        # Parse the repo source for necessary pieces
        # Expected format:   <server>/<channel>
        pieces = repo_source.url.split('/')
        if len(pieces) < 2:
            raise PulpException('Feed format for RHN type must be <server>/<channel>. Feed: %s',
                                repo_source.url)

        host = 'https://' + pieces[0]
        channel = pieces[1]

        log.info('Synchronizing from RHN. Host [%s], Channel [%s]' % (host, channel))

        # Create and configure the grinder hook to RHN
        s = RHNSync()
        s.setURL(host)

        # Perform the sync
        dest_dir = '%s/%s/' % (self.config.get('paths', 'local_storage'), repo['id'])
        s.syncPackages(channel, savePath=dest_dir)
        s.createRepo(dest_dir)
        s.setParallel(self.config.get('rhn', 'threads'))

        return dest_dir
        
TYPE_CLASSES = {'yum'   : YumSynchronizer,
                'local' : LocalSynchronizer,
                'rhn'   : RHNSynchronizer,}
<|MERGE_RESOLUTION|>--- conflicted
+++ resolved
@@ -65,70 +65,42 @@
         package_count = 0
         startTime = time.time()
         for fname in dir_list:
-<<<<<<< HEAD
-            if (fname.endswith(".rpm")):
-                try:
-                    info = pulp.util.getRPMInformation(os.path.join(dir, fname))
-                    if not repo["packages"].has_key(info['name']):
-                        repo["packages"][info['name']] = []
-                    hashtype = "sha256"
-                    checksum = pulp.util.getFileChecksum(hashtype=hashtype, 
-                            filename=os.path.join(dir,fname))
-                    found = self.package_version_api.packageversion(name=info['name'], 
-                            epoch=info['epoch'], version=info['version'], 
-                            release=info['release'], arch=info['arch'],filename=fname, 
-                            checksum_type=hashtype, checksum=checksum)
-                    if found.count() == 1:
-                        pv = found[0]
-                    else:
-                        pv = self.package_version_api.create(info['name'], info['epoch'],
-                            info['version'], info['release'], info['arch'], info['description'],
-                            "sha256", checksum, fname)
-                        for dep in info['requires']:
-                            pv.requires.append(dep)
-                        for dep in info['provides']:
-                            pv.provides.append(dep)
-                        self.package_version_api.update(pv)
-                    #TODO:  Ensure we don't add duplicate pv's to the 'packages' list
-                    repo['packages'][info['name']].append(pv)
-                    package_count = package_count + 1
-                    log.debug("Repo <%s> added package <%s> with %s versions" %
-                              (repo["id"], p["packageid"], len(p["versions"])))
-                except Exception, e:
-                    log.debug("%s" % (traceback.format_exc()))
-                    log.error("error reading package %s" % (dir + fname))
+            self.import_package(dir + fname, repo)
+            package_count = package_count + 1
         endTime = time.time()
         log.debug("Repo: %s read [%s] packages took %s seconds" % 
                 (repo['id'], package_count, endTime - startTime))
-=======
-            self.import_package(dir + fname, repo)
-            package_count = package_count + 1
-        log.debug("read [%s] packages" % package_count)
->>>>>>> 329d2498
         self._read_comps_xml(dir, repo)
 
     def import_package(self, pkg_path, repo):
-        packages = repo['packages']
         if (pkg_path.endswith(".rpm")):
             try:
+                file_name = os.path.basename(pkg_path)
                 info = pulp.util.getRPMInformation(pkg_path)
-                p = self.package_api.package(info['name'])
-                if not p:
-                    p = self.package_api.create(info['name'], info['description'])
-                pv = self.package_version_api.create(p["packageid"], info['epoch'], 
-                                              info['version'], info['release'], info['arch'])
-                for dep in info['requires']:
-                    pv.requires.append(dep)
-                for dep in info['provides']:
-                    pv.provides.append(dep)
-                self.package_version_api.update(pv)
-                p["versions"].append(pv)
-                self.package_api.update(p)
-                packages[p["packageid"]] = p
-                log.debug("Repo <%s> added package <%s> with %s versions" %
-                          (repo["id"], p["packageid"], len(p["versions"])))
+                if not repo["packages"].has_key(info['name']):
+                    repo["packages"][info['name']] = []
+                hashtype = "sha256"
+                checksum = pulp.util.getFileChecksum(hashtype=hashtype, 
+                        filename=pkg_path)
+                found = self.package_version_api.packageversion(name=info['name'], 
+                        epoch=info['epoch'], version=info['version'], 
+                        release=info['release'], arch=info['arch'],filename=file_name, 
+                        checksum_type=hashtype, checksum=checksum)
+                if found.count() == 1:
+                    pv = found[0]
+                else:
+                    pv = self.package_version_api.create(info['name'], info['epoch'],
+                        info['version'], info['release'], info['arch'], info['description'],
+                        "sha256", checksum, file_name)
+                    for dep in info['requires']:
+                        pv.requires.append(dep)
+                    for dep in info['provides']:
+                        pv.provides.append(dep)
+                    self.package_version_api.update(pv)
+                #TODO:  Ensure we don't add duplicate pv's to the 'packages' list
+                repo['packages'][info['name']].append(pv)
             except Exception, e:
-                log.debug("Exception = %s" % (traceback.format_exc()))
+                log.debug("%s" % (traceback.format_exc()))
                 log.error("error reading package %s" % (pkg_path))
 
     def _read_comps_xml(self, dir, repo):
