#!/usr/bin/env python
# -*- coding: utf-8 -*-
#
# Copyright © 2010 Red Hat, Inc.
#
# This software is licensed to you under the GNU General Public License,
# version 2 (GPLv2). There is NO WARRANTY for this software, express or
# implied, including the implied warranties of MERCHANTABILITY or FITNESS
# FOR A PARTICULAR PURPOSE. You should have received a copy of GPLv2
# along with this software; if not, see
# http://www.gnu.org/licenses/old-licenses/gpl-2.0.txt.
#
# Red Hat trademarks are not licensed under GPLv2. No permission is
# granted to use or replicate Red Hat trademarks that are incorporated
# in this software or its documentation.

import logging
import time
import web

from pulp.server.api.cds import CdsApi
from pulp.server.api.package import PackageApi
from pulp.server.api.repo import RepoApi
from pulp.server.api.file import FileApi
from pulp.server.api.upload import File
from pulp.server.api.upload import ImportUploadContent
from pulp.server.auth.authorization import READ, EXECUTE
from pulp.server.db.model import Status
from pulp.server.db.version import VERSION
from pulp.server.webservices import mongo
from pulp.server.webservices.controllers.base import JSONController, AsyncController

# globals ---------------------------------------------------------------------

cds_api = CdsApi()
rapi = RepoApi()
papi = PackageApi()
fapi = FileApi()
log = logging.getLogger(__name__)

# services controllers --------------------------------------------------------

class DependencyActions(JSONController):

    @JSONController.error_handler
    @JSONController.auth_required(EXECUTE)
    def POST(self):
        """
        list of available dependencies required \
        for a specified package per repo.
        expects passed in pkgnames and repoids from POST data
        @return: a dict of printable dependency result and suggested packages
        """
        data = self.params()
        return self.ok(papi.package_dependency(data['pkgnames'], data['repoids'], recursive=data['recursive']))


class PackageSearch(JSONController):

    @JSONController.error_handler
    @JSONController.auth_required(READ)
    def GET(self):
        """
        List available packages.
        @return: a list of packages
        """
        log.info("search:   GET received")
        valid_filters = ('id', 'name')
        filters = self.filters(valid_filters)
        spec = mongo.filters_to_re_spec(filters)
        return self.ok(papi.package_descriptions(spec))


    @JSONController.error_handler
    @JSONController.auth_required(EXECUTE)
    def POST(self):
        """
        Search for matching packages 
        expects passed in regex search strings from POST data
        @return: package meta data on successful creation of package
        """
        data = self.params()
        name = None
        if data.has_key("name"):
            name = data["name"]
        epoch = None
        if data.has_key("epoch"):
            epoch = data["epoch"]
        version = None
        if data.has_key("version"):
            version = data["version"]
        release = None
        if data.has_key("release"):
            release = data["release"]
        arch = None
        if data.has_key("arch"):
            arch = data["arch"]
        filename = None
        if data.has_key("filename"):
            filename = data["filename"]
        checksum_type = None
        if data.has_key("checksum_type"):
            checksum_type = data["checksum_type"]
        checksum = None
        if data.has_key("checksum"):
            checksum = data["checksum"]
        regex = data["regex"]
        start_time = time.time()
        pkgs = papi.packages(name=name, epoch=epoch, version=version,
            release=release, arch=arch, filename=filename, checksum=checksum,
            checksum_type=checksum_type, regex=regex)
        initial_search_end = time.time()
        for p in pkgs:
            p["repos"] = rapi.find_repos_by_package(p["id"])
        repo_lookup_time = time.time()
        log.info("Search [%s]: package lookup: %s, repo correlation: %s, total: %s" % \
                (data, (initial_search_end - start_time),
                    (repo_lookup_time - initial_search_end),
                    (repo_lookup_time - start_time)))
        return self.ok(pkgs)

    # this was not written correctly...
    def PUT(self):
        log.warning('deprecated DependencyActions.PUT called')
        return self.POST()

class StartUpload(JSONController):

    @JSONController.error_handler
    def POST(self):
        request = self.params()
        name = request['name']
        checksum = request['checksum']
        size = request['size']
        uuid = request.get('id')
        f = File.open(name, checksum, size, uuid)
        offset = f.next()
        d = dict(id=f.uuid, offset=offset)
        return self.ok(d)


class AppendUpload(JSONController):

    @JSONController.error_handler
    def PUT(self, uuid):
        f = File(uuid)
        content = self.data()
        f.append(content)
        return self.ok(True)

class ImportUpload(JSONController):

    @JSONController.error_handler
    @JSONController.auth_required(EXECUTE)
    def POST(self):
        """
        finalize the uploaded file(s)/package(s) on pulp server and
        import the metadata into pulp db to create an object;
        expects passed in metadata and upload_id from POST data
        @return: a dict of printable dependency result and suggested packages
        """
        data = self.params()
        capi = ImportUploadContent(data['metadata'], data['uploadid'])
        return self.ok(capi.process())


class FileSearch(JSONController):

    @JSONController.error_handler
    @JSONController.auth_required(EXECUTE)
    def POST(self):
        """
        Search for matching files 
        expects passed in regex search strings from POST data
        @return: matching file object
        """
        data = self.params()
        filename = None
        if data.has_key("filename"):
            filename = data["filename"]
        checksum_type = None
        if data.has_key("checksum_type"):
            checksum_type = data["checksum_type"]
        checksum = None
        if data.has_key("checksum"):
            checksum = data["checksum"]
        files = fapi.files(filename=filename, checksum_type=checksum_type, checksum=checksum, regex=True)
        for f in files:
            f["repos"] = rapi.find_repos_by_files(f["id"])
        return self.ok(files)

    def PUT(self):
        log.debug('deprecated Users.PUT method called')
        return self.POST()


class StatusService(JSONController):

    @JSONController.error_handler
    def GET(self):
        """
        Dummy call that just prints time.
        @return: db_version - current DB version number
        """
        start_time = time.time()
        collection = Status.get_collection()
        status = collection.find_one({}) or Status()

        # increment the counter and return
        status['count'] += 1
        status['timestamp'] = start_time
        collection.save(status, safe=True)

        # return the response
        return self.ok({
          "db_version": VERSION,
          "status_count": status['count'],
          "status_duration_ms": str(round((time.time() - start_time) * 1000, 2)),
        })
        
class PackagesChecksumSearch(JSONController):
    
    @JSONController.error_handler
    @JSONController.auth_required(EXECUTE)
    def POST(self):
        """
        Search for matching rpms to get all available checksums
        @return: {"rpmname1": [<checksums1>,<checksum2>,..],...} 
        """
        #NOTE: This call could be done with PackageSearch call.
        # need to efficiently rewrite the search to handle multiple queries.
        pkgnames = self.params()
        return self.ok(papi.get_package_checksums(pkgnames))

class FilesChecksumSearch(JSONController):
    
    @JSONController.error_handler
    @JSONController.auth_required(EXECUTE)
    def POST(self):
        """
        Search for matching files to get all available checksums
        @return: {"filename1": [<checksums1>,<checksum2>,..],...} 
        """
        filenames = self.params()
        return self.ok(fapi.get_file_checksums(filenames))

<<<<<<< HEAD
class CdsRedistribute(AsyncController):

    @JSONController.error_handler
    @JSONController.auth_required(EXECUTE)
    def POST(self, repo_id):
        '''
        Triggers a redistribution of consumers across all CDS instances for the
        given repo.
        '''

        # Kick off the async task
        task = self.start_task(cds_api.redistribute, [repo_id], unique=True)

        # If no task was returned, the uniqueness check was tripped which means
        # there's already a redistribute running for the given repo
        if task is None:
            return self.conflict('Sync already in process for repo [%s]' % repo_id)

        # Munge the task information to return to the caller
        task_info = self._task_to_dict(task)
        task_info['status_path'] = self._status_path(task.id)
        return self.accepted(task_info)
=======
class AssociatePackages(JSONController):
    @JSONController.error_handler
    @JSONController.auth_required(EXECUTE)
    def POST(self):
        """
        Associate a collection of filename,checksum tuples to 
        multiple repositories.
        Returns an empty list on success or a dictionary of items
        which could not be associated
        """
        data = self.params()
        pkg_info = data["package_info"]
        return self.ok(rapi.associate_packages(pkg_info))
>>>>>>> 7ad095f1

# web.py application ----------------------------------------------------------

URLS = (
    '/associate/packages/$', 'AssociatePackages',
    '/dependencies/$', 'DependencyActions',
    '/search/packages/$', 'PackageSearch',
    '/search/files/$', 'FileSearch',
    '/search/packages/checksum/$', 'PackagesChecksumSearch',
    '/search/files/checksum/$', 'FilesChecksumSearch',
    '/upload/$', 'StartUpload',
    '/upload/append/([^/]+)/$', 'AppendUpload',
    '/upload/import/$', 'ImportUpload',
    '/status/$', 'StatusService',
)

application = web.application(URLS, globals())<|MERGE_RESOLUTION|>--- conflicted
+++ resolved
@@ -244,7 +244,7 @@
         filenames = self.params()
         return self.ok(fapi.get_file_checksums(filenames))
 
-<<<<<<< HEAD
+
 class CdsRedistribute(AsyncController):
 
     @JSONController.error_handler
@@ -267,7 +267,7 @@
         task_info = self._task_to_dict(task)
         task_info['status_path'] = self._status_path(task.id)
         return self.accepted(task_info)
-=======
+
 class AssociatePackages(JSONController):
     @JSONController.error_handler
     @JSONController.auth_required(EXECUTE)
@@ -281,7 +281,7 @@
         data = self.params()
         pkg_info = data["package_info"]
         return self.ok(rapi.associate_packages(pkg_info))
->>>>>>> 7ad095f1
+
 
 # web.py application ----------------------------------------------------------
 
