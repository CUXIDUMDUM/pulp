"""
Contains the manager class and exceptions for handling the mappings between
repositories and content units.
"""
from gettext import gettext as _
import logging
import sys

from celery import task
import pymongo

from pulp.plugins.conduits.unit_import import ImportUnitConduit
from pulp.plugins.config import PluginCallConfiguration
from pulp.plugins.loader import api as plugin_api
from pulp.server.async.tasks import Task
from pulp.server.db.model.criteria import UnitAssociationCriteria
from pulp.server.db.model.repository import RepoContentUnit
import pulp.plugins.conduits._common as conduit_common_utils
import pulp.plugins.types.database as types_db
import pulp.server.exceptions as exceptions
import pulp.server.managers.factory as manager_factory
import pulp.server.managers.repo._common as common_utils


# Shadowed here to remove the need for the caller to import RepoContentUnit
# to get access to them
OWNER_TYPE_IMPORTER = RepoContentUnit.OWNER_TYPE_IMPORTER
OWNER_TYPE_USER = RepoContentUnit.OWNER_TYPE_USER

_OWNER_TYPES = (OWNER_TYPE_IMPORTER, OWNER_TYPE_USER)

# Valid sort strings
SORT_TYPE_ID = 'type_id'
SORT_OWNER_TYPE = 'owner_type'
SORT_OWNER_ID = 'owner_id'
SORT_CREATED = 'created'
SORT_UPDATED = 'updated'

_VALID_SORTS = (SORT_TYPE_ID, SORT_OWNER_TYPE, SORT_OWNER_ID, SORT_CREATED, SORT_UPDATED)

SORT_ASCENDING = pymongo.ASCENDING
SORT_DESCENDING = pymongo.DESCENDING

_VALID_DIRECTIONS = (SORT_ASCENDING, SORT_DESCENDING)

logger = logging.getLogger(__name__)


class RepoUnitAssociationManager(object):
    """
    Manager used to handle the associations between repositories and content
    units. The functionality provided within assumes the repo and units have
    been created outside of this manager.
    """

    def associate_unit_by_id(self, repo_id, unit_type_id, unit_id, owner_type,
                             owner_id, update_repo_metadata=True):
        """
        Creates an association between the given repository and content unit.

        If there is already an association between the given repo and content
        unit where all other metadata matches the input to this method,
        this call has no effect.

        Both repo and unit must exist in the database prior to this call,
        however this call will not verify that for performance reasons. Care
        should be taken by the caller to preserve the data integrity.

        @param repo_id: identifies the repo
        @type  repo_id: str

        @param unit_type_id: identifies the type of unit being added
        @type  unit_type_id: str

        @param unit_id: uniquely identifies the unit within the given type
        @type  unit_id: str

        @param owner_type: category of the caller making the association;
                           must be one of the OWNER_* variables in this module
        @type  owner_type: str

        @param owner_id: identifies the caller making the association, either
                         the importer ID or user login
        @type  owner_id: str

        @param update_repo_metadata: if True, updates the unit association count
                                  after the new association is made. The last
                                  unit added field will also be updated.  Set this
                                  to False when doing bulk associations, and
                                  make one call to update the count at the end.
                                  defaults to True
        @type  update_repo_metadata: bool

        @raise InvalidType: if the given owner type is not of the valid enumeration
        """

        if owner_type not in _OWNER_TYPES:
            raise exceptions.InvalidValue(['owner_type'])

        # If the association already exists, no need to do anything else
        spec = {'repo_id': repo_id,
                'unit_id': unit_id,
                'unit_type_id': unit_type_id}
        existing_association = RepoContentUnit.get_collection().find_one(spec)
        if existing_association is not None:
            return

        similar_exists = False
        if update_repo_metadata:
            similar_exists = RepoUnitAssociationManager.association_exists(repo_id, unit_id,
                                                                           unit_type_id)

        # Create the database entry
        association = RepoContentUnit(repo_id, unit_id, unit_type_id, owner_type, owner_id)
        RepoContentUnit.get_collection().save(association, safe=True)

        manager = manager_factory.repo_manager()

        # update the count of associated units on the repo object
        if update_repo_metadata and not similar_exists:
            manager.update_unit_count(repo_id, unit_type_id, 1)

            # update the record for the last added field
            manager.update_last_unit_added(repo_id)

    def associate_all_by_ids(self, repo_id, unit_type_id, unit_id_list, owner_type, owner_id):
        """
        Creates multiple associations between the given repo and content units.

        See associate_unit_by_id for semantics.

        @param repo_id: identifies the repo
        @type  repo_id: str

        @param unit_type_id: identifies the type of unit being added
        @type  unit_type_id: str

        @param unit_id_list: list or generator of unique identifiers for units within the given type
        @type  unit_id_list: list or generator of str

        @param owner_type: category of the caller making the association;
                           must be one of the OWNER_* variables in this module
        @type  owner_type: str

        @param owner_id: identifies the caller making the association, either
                         the importer ID or user login
        @type  owner_id: str

        :return:    number of new units added to the repo
        :rtype:     int

        @raise InvalidType: if the given owner type is not of the valid enumeration
        """

        # There may be a way to batch this in mongo which would be ideal for a
        # bulk operation like this. But for deadline purposes, this call will
        # simply loop and call the single method.

        unique_count = 0
        for unit_id in unit_id_list:
            if not RepoUnitAssociationManager.association_exists(repo_id, unit_id, unit_type_id):
                unique_count += 1
            self.associate_unit_by_id(repo_id, unit_type_id, unit_id, owner_type, owner_id, False)

        # update the count of associated units on the repo object
        if unique_count:
            manager_factory.repo_manager().update_unit_count(
                repo_id, unit_type_id, unique_count)
<<<<<<< HEAD
=======
            # update the timestamp for when the units were added to the repo
            manager_factory.repo_manager().update_last_unit_added(repo_id)
>>>>>>> 108d015c
        return unique_count

    @staticmethod
    def associate_from_repo(source_repo_id, dest_repo_id, criteria=None,
                            import_config_override=None):
        """
        Creates associations in a repository based on the contents of a source
        repository. Units from the source repository can be filtered by
        specifying a criteria object.

        The destination repository must have an importer that can support
        the types of units being associated. This is done by analyzing the
        unit list and the importer metadata and takes place before the
        destination repository is called.

        Pulp does not actually perform the associations as part of this call.
        The unit list is determined and passed to the destination repository's
        importer. It is the job of the importer to make the associate calls
        back into Pulp where applicable.

        If criteria is None, the effect of this call is to copy the source
        repository's associations into the destination repository.

        :param source_repo_id:         identifies the source repository
        :type  source_repo_id:         str
        :param dest_repo_id:           identifies the destination repository
        :type  dest_repo_id:           str
        :param criteria:               optional; if specified, will filter the units retrieved from
                                       the source repository
        :type  criteria:               UnitAssociationCriteria
        :param import_config_override: optional config containing values to use for this import only
        :type  import_config_override: dict
        :return:                       dict with key 'units_successful' whose
                                       value is a list of unit keys that were copied.
                                       units that were associated by this operation
        :rtype:                        dict
        :raise MissingResource:        if either of the specified repositories don't exist
        """
        # Validation
        repo_query_manager = manager_factory.repo_query_manager()
        importer_manager = manager_factory.repo_importer_manager()

        source_repo = repo_query_manager.get_repository(source_repo_id)
        dest_repo = repo_query_manager.get_repository(dest_repo_id)

        # This will raise MissingResource if there isn't one, which is the
        # behavior we want this method to exhibit, so just let it bubble up.
        dest_repo_importer = importer_manager.get_importer(dest_repo_id)
        source_repo_importer = importer_manager.get_importer(source_repo_id)

        # The docs are incorrect on the list_importer_types call; it actually
        # returns a dict with the types under key "types" for some reason.
        supported_type_ids = plugin_api.list_importer_types(
            dest_repo_importer['importer_type_id'])['types']

        # If criteria is specified, retrieve the list of units now
        associate_us = None
        if criteria is not None:
            associate_us = load_associated_units(source_repo_id, criteria)

            # If units were supposed to be filtered but none matched, we're done
            if len(associate_us) == 0:
                # Return an empty list to indicate nothing was copied
                return {'units_successful': []}

        # Now we can make sure the destination repository's importer is capable
        # of importing either the selected units or all of the units
        associated_unit_type_ids = calculate_associated_type_ids(source_repo_id, associate_us)
        unsupported_types = [t for t in associated_unit_type_ids if t not in supported_type_ids]

        if len(unsupported_types) > 0:
            raise exceptions.InvalidValue(['types'])

        # Convert all of the units into the plugin standard representation if
        # a filter was specified
        transfer_units = None
        if associate_us is not None:
            transfer_units = create_transfer_units(associate_us, associated_unit_type_ids)

        # Convert the two repos into the plugin API model
        transfer_dest_repo = common_utils.to_transfer_repo(dest_repo)
        transfer_dest_repo.working_dir = common_utils.importer_working_dir(
            dest_repo_importer['importer_type_id'], dest_repo['id'], mkdir=True)

        transfer_source_repo = common_utils.to_transfer_repo(source_repo)
        transfer_source_repo.working_dir = common_utils.importer_working_dir(
            source_repo_importer['importer_type_id'], source_repo['id'], mkdir=True)

        # Invoke the importer
        importer_instance, plugin_config = plugin_api.get_importer_by_id(
            dest_repo_importer['importer_type_id'])

        call_config = PluginCallConfiguration(plugin_config, dest_repo_importer['config'],
                                              import_config_override)
        login = manager_factory.principal_manager().get_principal()['login']
        conduit = ImportUnitConduit(
            source_repo_id, dest_repo_id, source_repo_importer['id'], dest_repo_importer['id'],
            RepoContentUnit.OWNER_TYPE_USER, login)

        try:
            copied_units = importer_instance.import_units(
                transfer_source_repo, transfer_dest_repo, conduit, call_config,
                units=transfer_units)
            unit_ids = [u.to_id_dict() for u in copied_units]
            return {'units_successful': unit_ids}

        except Exception:
            msg = _('Exception from importer [%(i)s] while importing units into repository [%(r)s]')
            msg = msg % {'i': dest_repo_importer['importer_type_id'], 'r': dest_repo_id}
            logger.exception(msg)
            raise exceptions.PulpExecutionException(), None, sys.exc_info()[2]

    def unassociate_unit_by_id(self, repo_id, unit_type_id, unit_id, owner_type, owner_id,
                               notify_plugins=True):
        """
        Removes the association between a repo and the given unit. Only the
        association made by the given owner will be removed. It is possible the
        repo will still have a manually created association will for the unit.

        If no association exists between the repo and unit, this call has no
        effect.

        @param repo_id: identifies the repo
        @type  repo_id: str

        @param unit_type_id: identifies the type of unit being removed
        @type  unit_type_id: str

        @param unit_id: uniquely identifies the unit within the given type
        @type  unit_id: str

        @param owner_type: category of the caller who created the association;
                           must be one of the OWNER_* variables in this module
        @type  owner_type: str

        @param owner_id: identifies the caller who created the association, either
                         the importer ID or user login
        @type  owner_id: str

        @param notify_plugins: if true, relevant plugins will be informed of the
               removal
        @type  notify_plugins: bool
        """
        return self.unassociate_all_by_ids(repo_id, unit_type_id, [unit_id], owner_type, owner_id,
                                           notify_plugins=notify_plugins)

    def unassociate_all_by_ids(self, repo_id, unit_type_id, unit_id_list, owner_type, owner_id,
                               notify_plugins=True):
        """
        Removes the association between a repo and a number of units. Only the
        association made by the given owner will be removed. It is possible the
        repo will still have a manually created association will for the unit.

        @param repo_id: identifies the repo
        @type  repo_id: str

        @param unit_type_id: identifies the type of units being removed
        @type  unit_type_id: str

        @param unit_id_list: list of unique identifiers for units within the given type
        @type  unit_id_list: list of str

        @param owner_type: category of the caller who created the association;
                           must be one of the OWNER_* variables in this module
        @type  owner_type: str

        @param owner_id: identifies the caller who created the association, either
                         the importer ID or user login
        @type  owner_id: str

        @param notify_plugins: if true, relevant plugins will be informed of the
               removal
        @type  notify_plugins: bool
        """
        association_filters = {'unit_id': {'$in': unit_id_list}}
        criteria = UnitAssociationCriteria(type_ids=[unit_type_id],
                                           association_filters=association_filters)

        return self.unassociate_by_criteria(repo_id, criteria, owner_type, owner_id,
                                            notify_plugins=notify_plugins)

    @staticmethod
    def unassociate_by_criteria(repo_id, criteria, owner_type, owner_id, notify_plugins=True):
        """
        Unassociate units that are matched by the given criteria.

        :param repo_id:        identifies the repo
        :type  repo_id:        str
        :param criteria:
        :param owner_type:     category of the caller who created the association
        :type  owner_type:     str
        :param owner_id:       identifies the call who created the association
        :type  owner_id:       str
        :param notify_plugins: if true, relevant plugins will be informed of the removal
        :type  notify_plugins: bool
        """
        association_query_manager = manager_factory.repo_unit_association_query_manager()
        unassociate_units = association_query_manager.get_units(repo_id, criteria=criteria)

        if len(unassociate_units) == 0:
            return {}

        unit_map = {}  # maps unit_type_id to a list of unit_ids

        for unit in unassociate_units:
            id_list = unit_map.setdefault(unit['unit_type_id'], [])
            id_list.append(unit['unit_id'])

        collection = RepoContentUnit.get_collection()
        repo_manager = manager_factory.repo_manager()

        for unit_type_id, unit_ids in unit_map.items():
            spec = {'repo_id': repo_id,
                    'unit_type_id': unit_type_id,
                    'unit_id': {'$in': unit_ids}
                    }
            collection.remove(spec, safe=True)

            unique_count = sum(
                1 for unit_id in unit_ids if not RepoUnitAssociationManager.association_exists(
                    repo_id, unit_id, unit_type_id))
            if not unique_count:
                continue

            repo_manager.update_unit_count(repo_id, unit_type_id, -unique_count)

        repo_manager.update_last_unit_removed(repo_id)

        # Convert the units into transfer units. This happens regardless of whether or not
        # the plugin will be notified as it's used to generate the return result,
        unit_type_ids = calculate_associated_type_ids(repo_id, unassociate_units)
        transfer_units = create_transfer_units(unassociate_units, unit_type_ids)

        if notify_plugins:
            remove_from_importer(repo_id, transfer_units)

        # Match the return type/format as copy
        serializable_units = [u.to_id_dict() for u in transfer_units]

        return {'units_successful': serializable_units}

    @staticmethod
    def association_exists(repo_id, unit_id, unit_type_id):
        """
        Determines if an identical association already exists.

        I know the order of arguments does not match other methods in this
        module, but it does match the constructor for the RepoContentUnit
        object, which I think is the higher authority.

        @param repo_id: identifies the repo
        @type  repo_id: str

        @param unit_type_id: identifies the type of unit being removed
        @type  unit_type_id: str

        @param unit_id: uniquely identifies the unit within the given type
        @type  unit_id: str

        @return: True if unique else False
        @rtype:  bool
        """
        spec = {
            'repo_id': repo_id,
            'unit_id': unit_id,
            'unit_type_id': unit_type_id,
        }
        unit_coll = RepoContentUnit.get_collection()

        existing_count = unit_coll.find(spec).count()
        return bool(existing_count)


associate_from_repo = task(RepoUnitAssociationManager.associate_from_repo, base=Task)
unassociate_by_criteria = task(RepoUnitAssociationManager.unassociate_by_criteria, base=Task)


def load_associated_units(source_repo_id, criteria):
    criteria.association_fields = None

    # Retrieve the units to be associated
    association_query_manager = manager_factory.repo_unit_association_query_manager()
    associate_us = association_query_manager.get_units(source_repo_id, criteria=criteria)

    return associate_us


def calculate_associated_type_ids(source_repo_id, associated_units):
    if associated_units is not None:
        associated_unit_type_ids = set([u['unit_type_id'] for u in associated_units])
    else:
        association_query_manager = manager_factory.repo_unit_association_query_manager()
        associated_unit_type_ids = association_query_manager.unit_type_ids_for_repo(source_repo_id)
    return associated_unit_type_ids


def create_transfer_units(associate_units, associated_unit_type_ids):
    type_defs = {}
    for def_id in associated_unit_type_ids:
        type_def = types_db.type_definition(def_id)
        type_defs[def_id] = type_def

    transfer_units = []
    for unit in associate_units:
        type_id = unit['unit_type_id']
        u = conduit_common_utils.to_plugin_associated_unit(unit, type_defs[type_id])
        transfer_units.append(u)

    return transfer_units


def remove_from_importer(repo_id, transfer_units):
    # Retrieve the repo from the database and convert to the transfer repo
    repo_query_manager = manager_factory.repo_query_manager()
    repo = repo_query_manager.get_repository(repo_id)

    importer_manager = manager_factory.repo_importer_manager()
    repo_importer = importer_manager.get_importer(repo_id)

    transfer_repo = common_utils.to_transfer_repo(repo)
    transfer_repo.working_dir = common_utils.importer_working_dir(repo_importer['importer_type_id'],
                                                                  repo_id, mkdir=True)

    # Retrieve the plugin instance to invoke
    importer_instance, plugin_config = plugin_api.get_importer_by_id(
        repo_importer['importer_type_id'])
    call_config = PluginCallConfiguration(plugin_config, repo_importer['config'])

    # Invoke the importer's remove method
    try:
        importer_instance.remove_units(transfer_repo, transfer_units, call_config)
    except Exception:
        msg = _('Exception from importer [%(i)s] while removing units from repo [%(r)s]')
        msg = msg % {'i': repo_importer['id'], 'r': repo_id}
        logger.exception(msg)

        # Do not raise the exception; this should not block the removal and is
        # intended to be more informational to the plugin rather than a requirement<|MERGE_RESOLUTION|>--- conflicted
+++ resolved
@@ -166,11 +166,8 @@
         if unique_count:
             manager_factory.repo_manager().update_unit_count(
                 repo_id, unit_type_id, unique_count)
-<<<<<<< HEAD
-=======
             # update the timestamp for when the units were added to the repo
             manager_factory.repo_manager().update_last_unit_added(repo_id)
->>>>>>> 108d015c
         return unique_count
 
     @staticmethod
