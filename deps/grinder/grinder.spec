%{!?python_sitelib: %global python_sitelib %(%{__python} -c "from distutils.sysconfig import get_python_lib; print get_python_lib()")}

Name: grinder
<<<<<<< HEAD
Version: 0.1.6
=======
Version: 0.1.12
>>>>>>> d45f4df1
Release: 1%{?dist}
Summary: A tool for synchronizing content from yum repositories

Group: Development/Tools
License: GPLv2
URL: http://git.fedorahosted.org/git/?p=grinder.git
Source0: https://fedorahosted.org/releases/g/r/%{name}/%{name}-%{version}.tar.gz
BuildRoot:      %{_tmppath}/%{name}-%{version}-%{release}-root-%(%{__id_u} -n)

BuildArch: noarch
BuildRequires:  python-setuptools
Requires:       createrepo, python >= 2.4
Requires:       PyYAML
Requires:       python-pycurl
Requires:       pyliblzma
%if 0%{?rhel} == 6
# RHEL-6, 
# Require updated nss/curl for BZ: https://bugzilla.redhat.com/show_bug.cgi?id=710455
Requires:       nss >= 3.12.9
Requires:       curl => 7.19.7
Requires:       python-hashlib
%endif


%description
A tool for synchronizing content such as packages, distributions, and 
errata from yum repositories.

%prep
%setup -q 


%build
%{__python} setup.py build


%install
rm -rf $RPM_BUILD_ROOT
%{__python} setup.py install -O1 --skip-build --root $RPM_BUILD_ROOT
rm -f $RPM_BUILD_ROOT%{python_sitelib}/*egg-info/requires.txt
mkdir -p $RPM_BUILD_ROOT%{_mandir}/man8/
cp man/grinder.8 $RPM_BUILD_ROOT%{_mandir}/man8/grinder.8

%clean
rm -rf $RPM_BUILD_ROOT

%files
%defattr(-,root,root,-)
%doc README COPYING LICENSE
%{_bindir}/grinder
%dir %{python_sitelib}/grinder
%{python_sitelib}/grinder/*
%{python_sitelib}/grinder-*.egg-info
%config(noreplace) %{_sysconfdir}/grinder/grinder.yml
%{_mandir}/man8/grinder.8.gz


%changelog
<<<<<<< HEAD
* Wed Sep 05 2012 Pradeep Kilambi <pkilambi@redhat.com> 0.1.6-1
- updating grinder to 0.1.6 (pkilambi@redhat.com)

=======
* Wed Dec 19 2012 Pradeep Kilambi <pkilambi@redhat.com> 0.1.12-1
- updating grinder (pkilambi@redhat.com)

* Wed Dec 19 2012 Pradeep Kilambi <pkilambi@redhat.com> 0.1.12-1
- fix the presto parser to handle xz compressed xml files (pkilambi@redhat.com)

* Thu Dec 13 2012 John Matthews <jmatthews@redhat.com> 0.1.11-1
- 885264 - Repos with an existing xml:base cause pulp to generate bad repodata
  (jmatthews@redhat.com)

* Fri Dec 07 2012 Pradeep Kilambi <pkilambi@redhat.com> 0.1.10-1
- 885264 - yum xml dumps use the download url as the base, overrid that so we
  dont preseve this in pulp db and let yum handle the baseurl from .repo file
  (pkilambi@redhat.com)

* Thu Dec 06 2012 Pradeep Kilambi <pkilambi@redhat.com> 0.1.9-1
- check whether download url we got back from yum is a url or a relativepath
  and set appropriately (pkilambi@redhat.com)

* Thu Nov 29 2012 Pradeep Kilambi <pkilambi@redhat.com> 0.1.8-1
- fixing distro syncs to not bail if stage2 is not in treeinfo
  (pkilambi@redhat.com)

* Wed Nov 28 2012 Pradeep Kilambi <pkilambi@redhat.com> 0.1.7-1
- 858048 - Fix the distro sync to look for stage2 section for mainimage
  (pkilambi@redhat.com)

>>>>>>> d45f4df1
* Wed Sep 05 2012 Pradeep Kilambi <pkilambi@redhat.com> 0.1.6-1
- Include metadata info per package when rpm info is setup during sync
  (pkilambi@redhat.com)

* Thu Jul 05 2012 Pradeep Kilambi <pkilambi@redhat.com> 0.1.5-1
- 828447 - fix permissions on grinder tmpdir (pkilambi@redhat.com)

* Thu Jun 14 2012 John Matthews <jmatthews@redhat.com> 0.1.4-1
- Clean up temp dirs and Allow Retry attempts to be configurable
  (jmatthews@redhat.com)
- Adding retry attempts to fetching of Yum repodata (jmatthews@redhat.com)

* Thu Apr 26 2012 Pradeep Kilambi <pkilambi@redhat.com> 0.1.3-1
- fixing unit tests (pkilambi@redhat.com)
- changing the skip from dict to a list and using new skip types
  (pkilambi@redhat.com)

* Tue Apr 24 2012 Pradeep Kilambi <pkilambi@redhat.com> 0.1.2-1
- fix the filename in ksfiles to  include relativepath (pkilambi@redhat.com)
- Adding more details to distro info post preparing trees (pkilambi@redhat.com)
- 797880 - 'NaN' token in JSON response (jmatthews@redhat.com)
- Bump version to avoid confusion with pulp_v1.1 branch (jmatthews@redhat.com)

* Tue Apr 10 2012 John Matthews <jmatthews@redhat.com> 0.0.146-1
- Update error report (jmatthews@redhat.com)

* Mon Apr 09 2012 John Matthews <jmatthews@redhat.com> 0.0.145-1
- Adding a low speed limit threshold to recognize a hung connection and abort
  (jmatthews@redhat.com)
- change the drpm info to return new package keys (pkilambi@redhat.com)
- adding extra info to delta rpm fetch (pkilambi@redhat.com)
- Adding Filter.py from John Morris's Filter patch (john@zultron.com)
- Added a unit test for Filters, removed some older tests
  (jmatthews@redhat.com)
- Allows package filtering on RPM downloads Community contribution received
  through pulp-list on: March 22, 2012 2:28 AM (john@zultron.com)

* Fri Mar 23 2012 John Matthews <jmatthews@redhat.com> 0.0.144-1
- Fix for cleanup of temp .part file when pycurl throws an exception  - Also
  fix md5/size mismatch to have same format of error info reported.
  (jmatthews@redhat.com)

* Fri Mar 23 2012 John Matthews <jmatthews@redhat.com> 0.0.143-1
- Updating activeobject to raise the original exception (jmatthews@redhat.com)
- Reduce the output when an error occurs with activeobject
  (jmatthews@redhat.com)

* Wed Mar 21 2012 Pradeep Kilambi <pkilambi@redhat.com> 0.0.142-1
- 805543 - adding an optional arg to force fetch files; this is useful for
  files like treeinfo that dont have checksum/size info for validation
  (pkilambi@redhat.com)

* Mon Mar 19 2012 John Matthews <jmatthews@redhat.com> 0.0.141-1
- Fix unit tests to reflect full checksum being used (jmatthews@redhat.com)
- Unit tests for local sync (jmatthews@redhat.com)

* Mon Mar 19 2012 Pradeep Kilambi <pkilambi@redhat.com> 0.0.140-1
- Include the full checksum when creating package paths (pkilambi@redhat.com)
- Added support for local syncs, URLs using file:///  - Refactored Distribution
  Sync to reduce error messages logged to console on routine operations
  (jmatthews@redhat.com)
- Add filename to rpm data structure for Pulp v2 work (jmatthews@redhat.com)
- Update progress to reflect when we begin downloading packages, need to re-
  examine remove_old logic (jmatthews@redhat.com)
- setup tito releasers. (jortel@redhat.com)

* Mon Feb 27 2012 John Matthews <jmatthews@redhat.com> 0.0.139-1
- 797195 - Syncing multiple repos concurrently could cause missing symlinks
  (jmatthews@redhat.com)

* Thu Feb 23 2012 John Matthews <jmatthews@redhat.com> 0.0.138-1
- 

* Thu Feb 23 2012 John Matthews <jmatthews@redhat.com> 0.0.137-1
- Refactor grinder to support integration with Pulp's generic content approach
  (jmatthews@redhat.com)

* Thu Dec 15 2011 John Matthews <jmatthews@redhat.com> 0.0.136-1
- rpmlint updates (jmatthews@redhat.com)

* Thu Dec 15 2011 John Matthews <jmatthews@redhat.com> 0.0.135-1
- Update for fedora review (jmatthews@redhat.com)

* Thu Dec 15 2011 John Matthews <jmatthews@redhat.com> 0.0.134-1
- 761173 - SELinux related: Move grinder usage of /tmp/grinder to
  /var/run/grinder (jmatthews@redhat.com)

* Thu Dec 15 2011 John Matthews <jmatthews@redhat.com> 0.0.133-1
- 754787 - Disruption in Internet Connectivity leave a large number of sleeping
  grinder processes (jmatthews@redhat.com)
- 765930 - ProgressTracker: Issue when re-downloading a failed file, "Error
  Negative delat_bytes" (jmatthews@redhat.com)
- Allow 206 as successful status, fix for resuming a partial download
  (jmatthews@redhat.com)
- 767261 - better handling of RMI killed/aborted. (jortel@redhat.com)
- 752288 - Progress Reporting jumps from 99% to 88% when syncing with
  distribution files present Moved distro items to front of queue so size
  adjustment happens early in the sync progress. (jmatthews@redhat.com)

* Mon Dec 12 2011 John Matthews <jmatthews@redhat.com> 0.0.132-1
- Update man page (jmatthews@redhat.com)
- Rpmlint error fix to move python-hashlib from general requires to only
  required in el6 (jmatthews@redhat.com)
- Adding a makefile to handle scp'ing src tarball and spec to fedorahosted for
  each build (jmatthews@redhat.com)
- Removing proxy_password from log output (jmatthews@redhat.com)
- rpmlint update and added more logging output (jmatthews@redhat.com)

* Wed Nov 30 2011 Pradeep Kilambi <pkilambi@redhat.com> 0.0.131-1
- 753940 - fix purge orphaned logic to use the actual file name written on
  filesystem (pkilambi@redhat.com)

* Fri Nov 18 2011 Pradeep Kilambi <pkilambi@redhat.com> 0.0.130-1
- fixing typo (pkilambi@redhat.com)

* Wed Nov 16 2011 Pradeep Kilambi <pkilambi@redhat.com> 0.0.129-1
- changing repofile path link to use new method for symlinks
  (pkilambi@redhat.com)
- 753805 - handle symlink exists exception when multiple concurrent processes
  try to create same link (pkilambi@redhat.com)

* Thu Nov 10 2011 Pradeep Kilambi <pkilambi@redhat.com> 0.0.128-1
- 752784 - check treeinfo ddata for empty strings along with config existance
  (pkilambi@redhat.com)

* Mon Nov 07 2011 Pradeep Kilambi <pkilambi@redhat.com> 0.0.127-1
- 751860 - fix for grinder to account for excludes passed in from pulp to skip
  packages or distributions (pkilambi@redhat.com)

* Tue Nov 01 2011 John Matthews <jmatthews@redhat.com> 0.0.126-1
- Added error details for checksum & size mismatches (jmatthews@redhat.com)

* Tue Nov 01 2011 Pradeep Kilambi <pkilambi@redhat.com> 0.0.125-1
- changing the parse metadata to be a plain list to support same checksum
  different filename scenario (pkilambi@redhat.com)

* Tue Nov 01 2011 John Matthews <jmatthews@redhat.com> 0.0.124-1
- Update progress tracking to account for when actual file size is different
  than expected (jmatthews@redhat.com)
- 749902 - fixing lock validity to check existing lock (pkilambi@redhat.com)

* Fri Oct 28 2011 John Matthews <jmatthews@redhat.com> 0.0.123-1
- Enabling download progress per item (jmatthews@redhat.com)
- purge ParentMethod from __getstate__() result as well. (jortel@redhat.com)
- fix for traceback caused due to incorrect downloadurl construct
  (pkilambi@redhat.com)
- Fixed issue with update_progress resetting remaining_bytes to 0 incorrectly
  and added tests for ProgressTracker (jmatthews@redhat.com)
- WorkInProgress, reworking Sync Progress so we can accept incremental updates
  as an item is downloading (jmatthews@redhat.com)
- activeobject: remove support for 'parent' decorator. (jortel@redhat.com)
- Add support of Objects not in default python path. (jortel@redhat.com)

* Mon Oct 24 2011 John Matthews <jmatthews@redhat.com> 0.0.122-1
- Remove debugging log statement (jmatthews@redhat.com)
- Update to handle an empty repo (jmatthews@redhat.com)
- Add unit test for removal of existing old packages (jmatthews@redhat.com)
- 737523 - Move yum logic to ActiveObject to hide memory leak
  (jmatthews@redhat.com)
- Fix TmpDir.clean() Operation not permitted. (jortel@redhat.com)
- Add self cleaning TmpDir and use instead of tempfile.mkdtemp().
  (jortel@redhat.com)

* Fri Oct 14 2011 Pradeep Kilambi <pkilambi@redhat.com> 0.0.121-1
- Add options to pass in optional central distribution location to store
  distros in a separate area and symlink to repos directory. Also adding a
  distribution label as a combination string with params from treeinfo. Pulp
  will use this to store distributions centrally. (pkilambi@redhat.com)
- Partial change for cleaning up grinderlock file descriptors
  (jmatthews@redhat.com)
- 737614 - glibc backtrace during repo sync (jmatthews@redhat.com)

* Tue Oct 11 2011 James Slagle <jslagle@redhat.com> 0.0.120-1
- 742351 - always clean up the yum cache (tmp) directory. (jortel@redhat.com)

* Tue Oct 11 2011 Pradeep Kilambi <pkilambi@redhat.com> 0.0.119-1
- fixing the manifest to match cdn (pkilambi@redhat.com)

* Thu Sep 22 2011 James Slagle <jslagle@redhat.com> 0.0.118-1
- grinder doesnt clean up before retrying a 404'ed request, this causes the
  files with unknown size to pass the verify test as we ned up validating just
  the path (pkilambi@redhat.com)

* Tue Sep 20 2011 James Slagle <jslagle@redhat.com> 0.0.117-1
- patch activeobject memory leaks. use Popen.wait() to prevent Popen object's
  from being added to subprocess._active. remove atexit usage.  Don't think it
  was doing anything except preventing the activeobject from being garbage
  collected. (jortel@redhat.com)

* Fri Sep 16 2011 Pradeep Kilambi <pkilambi@redhat.com> 0.0.116-1
- Adding a write lock when base fetch tries to download and write bits to the
  same location on the filesystem. (pkilambi@redhat.com)

* Thu Sep 15 2011 John Matthews <jmatthews@redhat.com> 0.0.115-1
- Allow checksum and size check on existing files to be optional
  (jmatthews@redhat.com)

* Wed Sep 14 2011 James Slagle <jslagle@redhat.com> 0.0.114-1
-  738306 - part file should now only try to rename if file isnt already closed
  by other concurrent processes (pkilambi@redhat.com)

* Tue Sep 13 2011 Jeff Ortel <jortel@redhat.com>
- 737531 - Close YumRepository object when finished with it.
  (jortel@redhat.com)

* Tue Sep 06 2011 Jeff Ortel <jortel@redhat.com> 0.0.112-1
- Fix pipe leak in activeobject. The leak was introduced when activeobject
  changed to be python 2.4 compat by killing the child process manually instead
  of using Popen.kill().  This method probably closed pipes.  So, when we
  discontinued using it, we needed to manually close the stdin & stdout pipes.
  (jortel@redhat.com)

* Thu Sep 01 2011 John Matthews <jmatthews@redhat.com> 0.0.111-1
- Explicit stop of ParallelFetch if an exception happens fetchYumRepo
  (jmatthews@redhat.com)
- Add support for callbacks in ActiveObject. (jortel@redhat.com)

* Fri Aug 05 2011 John Matthews <jmatthews@redhat.com> 0.0.110-1
- renamed file manifest to match cdn (pkilambi@redhat.com)
- getRepoData now checks if stop has been called before fetching next metadata
  file (jmatthews@redhat.com)
- 695607 - Fix RHEL macro. (jortel@redhat.com)
- Added test for immediate stop of downloading (jmatthews@redhat.com)

* Tue Aug 02 2011 John Matthews <jmatthews@redhat.com> 0.0.109-1
- Stop will now abort an activeobject method invocation and child processes
  will be killed (jmatthews@redhat.com)
- Log exception if we can't parse .treeinfo (jmatthews@redhat.com)
- adding unit test to validate write function (pkilambi@redhat.com)
- adding copyright header (pkilambi@redhat.com)
- Support to store and resume downloads in grinder. New Callback write function
  to track offsets and write files (pkilambi@redhat.com)
- Fix docstring. (jortel@redhat.com)

* Tue Jul 19 2011 Pradeep Kilambi <pkilambi@redhat.com> 0.0.108-1
- fix metadata path (pkilambi@redhat.com)
- moving the parse metadata call to utils so pulp can reuse it
  (pkilambi@redhat.com)
- fixing central location file path (pkilambi@redhat.com)

* Thu Jul 14 2011 Jeff Ortel <jortel@redhat.com> 0.0.107-1
- Fix GrinderUtils import. (jortel@redhat.com)

* Thu Jul 14 2011 Pradeep Kilambi <pkilambi@redhat.com> 0.0.106-1
- python 2.4 compat: Package qualify imports; Launch activeobject child using
  __file__. (jortel@redhat.com)
- python 2.4 compat; better abort support. (jortel@redhat.com)
- typo in comment (jmatthews@redhat.com)

* Wed Jul 06 2011 Pradeep Kilambi <pkilambi@redhat.com> 0.0.105-1
- 712521 - If remoteurl is set as part of package object in primary use that
  for download else use relativepath with feed (pkilambi@redhat.com)

* Thu Jun 30 2011 Pradeep Kilambi <pkilambi@redhat.com> 0.0.104-1
- Tunnel logging in child back to parent in activeobject. (jortel@redhat.com)
- Add state back-synchronization in ActiveObject. (jortel@redhat.com)
- Wrap parallel fetch in ActiveObject. (jortel@redhat.com)
- Disable 'split of PEM' certs, issue is a multithreading bug with NSS, split
  of cert doesn't impact it (jmatthews@redhat.com)
- 711329 - frequent crash syncing protected repos, added split of PEM to
  separate certs (jmatthews@redhat.com)

* Tue Jun 07 2011 John Matthews <jmatthew@redhat.com> 0.0.103-1
- 

* Tue Jun 07 2011 John Matthews <jmatthews@redhat.com> 0.0.102-1
- 710455 - Grinder cannot sync a Pulp protected repo (jmatthews@redhat.com)

* Mon Jun 06 2011 John Matthews <jmatthew@redhat.com> 0.0.101-1
- Remove requirement that all 3, cacert, cert, key must be specified at same
  time. (jmatthew@redhat.com)

* Tue May 31 2011 John Matthews <jmatthews@redhat.com> 0.0.100-1
- Added info about item type/name to progress callback details
  (jmatthews@redhat.com)
- re-license with more appropriate GPLv2 or later text (mmccune@redhat.com)

* Mon May 23 2011 Pradeep Kilambi <pkilambi@redhat.com> 0.0.99-1
- Adding file sync to grinder CLI (pkilambi@redhat.com)
- File Sync support: * File based sync driver which parses the MANIFEST and
  fetches urls * unit tests (pkilambi@redhat.com)

* Tue May 17 2011 John Matthews <jmatthew@redhat.com> 0.0.98-1
- Adjust ssl cert usage so we can specify --cacert without a key/cert
  (jmatthews@redhat.com)

* Tue May 10 2011 John Matthews <jmatthews@redhat.com> 0.0.97-1
- Added log output to show total bytes transferred and time spent
  (jmatthews@redhat.com)

* Wed Apr 27 2011 John Matthews <jmatthews@redhat.com> 0.0.96-1
- 694578 - Grinder 'numOldPackages' should be improved to fetch less packages.
  (jmatthews@redhat.com)

* Tue Apr 26 2011 John Matthews <jmatthews@redhat.com> 0.0.95-1
- 698344 - sync status error details returns array of array of hashes
  (jmatthews@redhat.com)

* Wed Apr 13 2011 John Matthews <jmatthews@redhat.com> 0.0.94-1
- 695743 - Multiple concurrent calls to util.get_repo_packages() results in
  Segmentation fault (jmatthews@redhat.com)

* Mon Apr 11 2011 Pradeep Kilambi <pkilambi@redhat.com> 0.0.93-1
- Adding ability to make purge orphaned packages optional. From pulp's
  standpoint, since we allow uploads to synced repos, it doesnt make sense to
  purge orphaned (pkilambi@redhat.com)

* Fri Apr 01 2011 John Matthews <jmatthews@redhat.com> 0.0.92-1
- Update ProgressReport to correctly state when Content Download is starting
  Prior to this change we marked the 'step' of downloading after the first
  package completed.  Now we mark it when the first package starts to download
  (jmatthews@redhat.com)
- Change to log type when a file can't be fetched - motivation was to quiet
  error statements when .treeinfo can't be found (jmatthews@redhat.com)

* Mon Mar 28 2011 John Matthews <jmatthew@redhat.com> 0.0.91-1
- Added ability to limit download bandwidth per thread (jmatthew@redhat.com)

* Fri Mar 25 2011 John Matthews <jmatthew@redhat.com> 0.0.90-1
- 

* Fri Mar 25 2011 John Matthews <jmatthews@redhat.com> 0.0.89-1
- 690157 - Sync'd Repository Structure does not match Feed Repo
  (jmatthews@redhat.com)

* Fri Mar 18 2011 John Matthews <jmatthew@redhat.com> 0.0.88-1
- 

* Fri Mar 18 2011 John Matthews <jmatthew@redhat.com> 0.0.87-1
- build in brew RHEL-6-CLOUDE (jmatthew@redhat.com)

* Wed Mar 09 2011 John Matthews <jmatthews@redhat.com> 0.0.86-1
- 680444 - exception during status api call (jmatthews@redhat.com)

* Tue Mar 08 2011 John Matthews <jmatthews@redhat.com> 0.0.85-1
- fix for getting relative path (jmatthews@redhat.com)

* Tue Mar 08 2011 John Matthews <jmatthews@redhat.com> 0.0.84-1
- 683011 - package symlinks in repos should be relative (jmatthews@redhat.com)

* Mon Mar 07 2011 John Matthews <jmatthews@redhat.com> 0.0.83-1
- 681304 - repo sync failing with Type error (jmatthews@redhat.com)

* Wed Mar 02 2011 Pradeep Kilambi <pkilambi@redhat.com> 0.0.82-1
- moving the checksum as the last subdirectory to make package lookups easy
  (pkilambi@redhat.com)

* Thu Feb 24 2011 John Matthews <jmatthews@redhat.com> 0.0.81-1
- 678119 - Two fields from repo sync status are not being updated correctly
  (jmatthews@redhat.com)

* Thu Feb 17 2011 John Matthews <jmatthews@redhat.com> 0.0.80-1
- Fix for race condition with check dir then makedirs (jmatthew@redhat.com)
- update README to reflect we sync more than just packages now
  (jmatthews@redhat.com)

* Mon Feb 07 2011 Pradeep Kilambi <pkilambi@redhat.com> 0.0.79-1
- Support for grinder to place the currently processing metadata in a temporary
  location until the sync completes and then move to final location. This
  should allow us to keep serving the existing content until the new metadata
  is ready to serve (pkilambi@redhat.com)
- 667753 - running repo sync with --no-packages option on a newly created repo
  fails (jmatthews@redhat.com)

* Fri Feb 04 2011 John Matthews <jmatthews@redhat.com> 0.0.78-1
- 670886 - repo sync error need to add more error information on a per "item"
  basis [yum sync changes] (jmatthews@redhat.com)

* Thu Jan 27 2011 John Matthews <jmatthews@redhat.com> 0.0.77-1
- Changed wording for download step (jmatthews@redhat.com)

* Thu Jan 27 2011 John Matthews <jmatthews@redhat.com> 0.0.76-1
- Change text for "Downloading Items" step to mention Verifying Existing items
  (jmatthews@redhat.com)

* Tue Jan 25 2011 John Matthews <jmatthews@redhat.com> 0.0.75-1
- fix for when no callback is passed into a sync (jmatthews@redhat.com)

* Mon Jan 24 2011 John Matthews <jmatthews@redhat.com> 0.0.74-1
- Adding per item type num_success/num_error (jmatthews@redhat.com)
- 670526 - Add more information to progress reporting (jmatthews@redhat.com)

* Thu Jan 20 2011 John Matthews <jmatthews@redhat.com> 0.0.73-1
- 

* Mon Jan 17 2011 John Matthews <jmatthew@redhat.com> 0.0.72-1
- 670283 - Yum Repo sync failing for fedora channels (jmatthew@redhat.com)

* Fri Jan 14 2011 John Matthews <jmatthews@redhat.com> 0.0.71-1
- 662744 - [RFE] Sync progress indicator need to show stats for all content
  types (pkgs, errata, files, distros, etc) (jmatthews@redhat.com)

* Fri Jan 07 2011 John Matthews <jmatthews@redhat.com> 0.0.70-1
- YumRepoFetch will block when stop() is called until all threads have
  finished. (jmatthews@redhat.com)

* Thu Jan 06 2011 John Matthews <jmatthew@redhat.com> 0.0.69-1
- 662760 - Failed repo sync still shows success (jmatthews@redhat.com)

* Wed Dec 22 2010 Jay Dobies <jason.dobies@redhat.com> 0.0.68-1
- Fixed spec description (jason.dobies@redhat.com)

* Mon Dec 13 2010 Pradeep Kilambi <pkilambi@redhat.com> 0.0.67-1
- makeing sslverify an option that can be passed to YumRepoGrinder api call as
  well as a cli option to pass in --nosslverify (pkilambi@redhat.com)
- fixing indentation (pkilambi@redhat.com)

* Thu Dec 02 2010 Pradeep Kilambi <pkilambi@redhat.com> 0.0.66-1
- changing the skip check to use right value (pkilambi@redhat.com)
- Adding option to skip specific content types from syncs (pkilambi@redhat.com)

* Tue Nov 09 2010 Pradeep Kilambi <pkilambi@redhat.com> 0.0.65-1
- Adding support for RepoFetch to pass in remove_old checks. CLean up print
  statements (pkilambi@redhat.com)

* Thu Oct 28 2010 John Matthews <jmatthew@redhat.com> 0.0.64-1
- 640448 - RHEL5 grinder build errors (jmatthew@redhat.com)
- set numOldPackage from param (pkilambi@redhat.com)
- Adding limit #.of old packages support for Grinder repo sync
  (pkilambi@redhat.com)

* Fri Sep 24 2010 John Matthews <jmatthew@redhat.com> 0.0.63-1
- 608672 - clearly state error when systemid/certifcate are unable to be read
  (jmatthew@redhat.com)

* Wed Sep 22 2010 John Matthews <jmatthew@redhat.com> 0.0.62-1
- fix for rhn sync (jmatthew@redhat.com)
- In certain case such as CDN, dotted files are not allowed. Try a treeinfo if
  .treeinfo fails before quitting (pkilambi@redhat.com)

* Fri Sep 17 2010 Pradeep Kilambi <pkilambi@redhat.com> 0.0.61-1
- removes unused files key (pkilambi@redhat.com)
- Adding support to be able to sync down trees associated to the product repo
  (pkilambi@redhat.com)
- include checksum in package store path (pkilambi@redhat.com)

* Tue Sep 07 2010 Pradeep Kilambi <pkilambi@redhat.com> 0.0.60-1
- Somtimes the package path could have directories, created the dirs before
  creating symlinks (pkilambi@redhat.com)

* Thu Sep 02 2010 Pradeep Kilambi <pkilambi@redhat.com> 0.0.59-1
- Adding central package location support for grinder. Packages are synced to
  packages_location and symlined to repo directory. Default is repo directory
  unless packages_location is passed. DRPMS will be stored in individual repos
  as usual (pkilambi@redhat.com)
- purge orphaned packages that are not part of updated repodata
  (pkilambi@redhat.com)

* Tue Aug 24 2010 John Matthews <jmatthew@redhat.com> 0.0.58-1
- Adding a progress callback (jmatthew@redhat.com)
- RHN now expects the updateinfo fetch to use <checksum>-updateinfo.xml.gz as
  the request file, so we ask for repomd.xml, get the checksum for updateinfo
  and construct the request name to match RHN (pkilambi@redhat.com)

* Tue Aug 03 2010 Pradeep Kilambi <pkilambi@redhat.com> 0.0.57-1
- 620791 - exclude epoch from the filename stored on disk (pkilambi@redhat.com)

* Mon Aug 02 2010 Pradeep Kilambi <pkilambi@redhat.com> 0.0.56-1
- exposing the newest package download flag to YumRepoGrinder class
  (pkilambi@redhat.com)

* Mon Aug 02 2010 John Matthews <jmatthew@redhat.com> 0.0.55-1
- add proxy basic http user authentication to package fetch
  (jmatthew@redhat.com)

* Fri Jul 30 2010 Jay Dobies <jason.dobies@redhat.com> 0.0.54-1
- 

* Fri Jul 30 2010 Jay Dobies <jason.dobies@redhat.com> 0.0.53-1
- Adding http proxy support to grinder's yum repo fetches - user/password auth
  is not implemented for the pkg dowload yet (jmatthew@redhat.com)
- moving code authors to a separate AUTHORS file (pkilambi@redhat.com)
- 602243 - fixing the drpm path (pkilambi@redhat.com)
- 570887 - grinder, running grinder with -a option gives conflicting options
  specified error. If --all is specified on command line, disable removeold If
  --removeold is specified on command line, disable fetchall
  (jmatthew@redhat.com)
- 573138 - traceback when using a bad URL (jmatthew@redhat.com)
- adding a debug line to display what basepath is set to for yum fetches
  (jmatthew@redhat.com)

* Wed May 26 2010 Pradeep Kilambi <pkilambi@redhat.com> 0.0.52-1
- copy repofiles to repodata dir instead of move so packagesack can use the
  primary (pkilambi@redhat.com)

* Wed May 26 2010 John Matthews <jmatthew@redhat.com> 0.0.51-1
- fix for activation, we dropped called to "activate" when porting to new CLI
  (jmatthew@redhat.com)

* Tue May 25 2010 Pradeep Kilambi <pkilambi@redhat.com> 0.0.50-1
- set the primary_db to not retrieved so repo can refecth it for metadata dir
- 594496 - fix typos in help messages
- 572597 - updating grinder man page to include new options for yum
- 592316: making cli options for yuma nd rhn look close

* Fri May 21 2010 John Matthews <jmatthew@redhat.com> 0.0.49-1
- fix 'fetch' call to pass in hashType, this prob showed up during a long sync
  when auth data became stale we would refresh auth data, then re-call fetch.
  The call to fetch was missing hashType (jmatthew@redhat.com)
- Grinder: before fetching the repodata convert the url to ascii so urlgrabber
  doesnt freakout (pkilambi@redhat.com)
- logging info change, as per QE request (jmatthew@redhat.com)
- added web install requirement (jconnor@redhat.com)
- changed package_dir argument from 'grinder': 'src/grinder' to '': 'src' which
  tells disutils that the packages found by find_packages are under src/
  (jconnor@redhat.com)
- moving grinder tests from 'tests' to 'test', makes setup.py happy for develop
  install (jmatthew@redhat.com)
- Change --debug to be a True/False only, removed unused 'logging level'
  ability. (jmatthew@redhat.com)

* Wed May 19 2010 John Matthews <jmatthew@redhat.com> 0.0.48-1
- Adding extra log output to help QE in automation testing
  (jmatthew@redhat.com)

* Wed May 19 2010 Mike McCune <mmccune@redhat.com> 0.0.46-1
- import into pulp

* Tue May 18 2010 Pradeep Kilambi <pkilambi@redhat.com> 0.0.44-1
- 593304 - Minor issue, visible python errors at the end of a kickstart sync
  (jwmatthews@gmail.com)
- adding a prefix of "grinder." to our logger instances (jwmatthews@gmail.com)
- 593074 - set the relative path based on primary xml (pkilambi@redhat.com)

* Mon May 17 2010 Pradeep Kilambi <pkilambi@redhat.com> 0.0.43-1
- 

* Fri May 14 2010 John Matthews <jwmatthews@gmail.com> 0.0.42-1
- Updates for Package/Kickstart fetch to work with changes in BaseFetch Note:
  RHN comm to https is currently broken, http is working (jwmatthews@gmail.com)
- Refactor BaseFtech to use pycurl so RHN and yum fetch use the same logic to
  fetch and validate downloads (pkilambi@redhat.com)
- refactor, remove rhncomm from BaseFetch (jwmatthews@gmail.com)
- Fix for kickstarts, need to keep filename same as what RHN uses (don't use
  epoch in filename) (jwmatthews@gmail.com)

* Thu May 13 2010 Pradeep Kilambi <pkilambi@redhat.com> 0.0.40-1
- Adding python-hashlib dependency to grinder (pkilambi@redhat.com)
- Adding validation for drpms fetch

* Wed May 12 2010 Pradeep Kilambi <pkilambi@redhat.com> 0.0.38-1
- log tracebacks for debug purposes (pkilambi@redhat.com)
- RepoFecth now validates existing packages and only fetches new ones. Added a
  new utils module for common calls (pkilambi@redhat.com)
- fix typo for 'packages' instead of 'kickstarts' (jwmatthews@gmail.com)
- bz591120 - running grinder with -k and -K results in error
  (jwmatthews@gmail.com)
- move 'removeold' functionality to BaseSync, add in CLI option for 'removeold'
  (jwmatthews@gmail.com)

* Mon May 10 2010 John Matthews <jwmatthews@gmail.com> 0.0.37-1
- fix for basePath being used when set in config file and cleanup of unused
  "main" method (jwmatthews@gmail.com)

* Thu May 06 2010 John Matthews <jwmatthews@gmail.com> 0.0.36-1
- add createRepo/updateRepo calls to syncPackages() (jwmatthews@gmail.com)

* Thu May 06 2010 Pradeep Kilambi <pkilambi@redhat.com> 0.0.35-1
- Adding support to fetch content by passing in ssl ca and content certs via
  yum for metadata and pycurl to fetch the bits (pkilambi@redhat.com)

* Wed May 05 2010 Mike McCune <mmccune@redhat.com> 0.0.33-1
- copy repomd.xml to the repodata directory (pkilambi@redhat.com)
- update for kickstart syncs (jwmatthews@gmail.com)
- add check for systemid and ensure we cleanup test cert/systemid
  (jwmatthews@gmail.com)
- adding unittests for RHNSync parsing configfile and reading options from
  command line (jwmatthews@gmail.com)
- rename RHNContent to RHNFetch (jwmatthews@gmail.com)
- adding 'rhn' operation to GrinderCLI  - options are initialized in order of
  Defaults, Config File, CLI  - basic package syncing has been tested  - needs
  exhaustive testing with different option combinations (jwmatthews@gmail.com)
- minor fixes after testing presto stuff (pkilambi@redhat.com)
- Support to sync down delta rpms metadata and corresponding binaries for a
  given repo if available. (pkilambi@redhat.com)
- Fetch the repodata generically so we can support presto metadata if available
  (pkilambi@redhat.com)
- some useful logging info on fetch (pkilambi@redhat.com)
- including logrotate in logger class (pkilambi@redhat.com)
- new Grinder CLI architecture with yum repo sync cli integrated and functional
  (pkilambi@redhat.com)
- clean up (pkilambi@redhat.com)
- Adding a module to support content fetch from a yum repo url. CLI integration
  follows (pkilambi@redhat.com)

* Thu Apr 08 2010 John Matthews <jwmatthews@gmail.com> 0.0.32-1
- fixing typeError in log statement cauusing createrepo to fail
  (pkilambi@redhat.com)

* Wed Apr 07 2010 John Matthews <jwmatthews@gmail.com> 0.0.31-1
- 580082 - grinder -b /tmp/syncdir is not syncing channel to specified
  basepath. (jwmatthews@gmail.com)

* Tue Apr 06 2010 John Matthews <jwmatthews@gmail.com> 0.0.29-1
- wip for kickstart fetching (jwmatthews@gmail.com)
- Refactor ParallelFetch/PackageFetch code to get ready for Kickstart fetching
  (jwmatthews@gmail.com)
- add fetch of metadata for kickstarts (jwmatthews@gmail.com)
- add method for returning filtered channel labels (jwmatthews@gmail.com)
- bz572639 - add debug output for removeold and numOldPkgsKeep
  (jwmatthews@gmail.com)
- corrected typo (jconnor@satellite.localdomain)

* Mon Mar 29 2010 John Matthews <jwmatthews@gmail.com> 0.0.28-1
- small typo change (jwmatthews@gmail.com)

* Fri Mar 26 2010 Mike McCune <mmccune@redhat.com> 0.0.27-1
- fixing condition when channel has no comps or update data
  (mmccune@redhat.com)
- Support for updateinfo.xml fetch and munge with existing createrepo data.
  This is to make the errata data work in conjunction with yum security plugin
  (pkilambi@redhat.com)

* Tue Mar 23 2010 Mike McCune <mmccune@redhat.com> 0.0.25-1
- adding SyncReport to show # downloads, errors, etc.. (mmccune@redhat.com)
- add fetching of comps.xml to support yum "group" operations
  (jwmatthews@gmail.com)

* Mon Mar 22 2010 Mike McCune <mmccune@redhat.com> 0.0.21-1
- 572663 - grinder command line arg "-P one" should throw non int exception for
  parallel (jwmatthews@gmail.com)
- 572657 - please remove username password from grinder config
  (jwmatthews@gmail.com)

* Thu Mar 11 2010 Mike McCune <mmccune@redhat.com> 0.0.20-1
- 572565 - Running grinder gives a Unable to parse config file message
  (jwmatthews@gmail.com)
- updating comment in config for how many previous packages to store
  (jwmatthews@gmail.com)
- typo fix (jwmatthews@gmail.com)
- Keep a configurable number of old packages & bz572327 fix bz572327 Running
  grinder for a specific channel syncs that channel and the channels specified
  in the config (jwmatthews@gmail.com)

* Wed Mar 10 2010 Mike McCune <mmccune@redhat.com> 0.0.18-1
- fixing spacing (mmccune@redhat.com)
- 571452 - ParallelFetch create channel directory should be silent if the
  directory already exists (jwmatthews@gmail.com)

* Thu Mar 04 2010 Mike McCune <mmccune@redhat.com> 0.0.17-1
- add log statement to show if/where removeold package is working from
  (jmatthews@virtguest-rhq-server.localdomain)
- add option to remove old RPMs from disk (jmatthews@virtguest-rhq-
  server.localdomain)

* Wed Mar 03 2010 Mike McCune <mmccune@redhat.com> 0.0.16-1
- update dir name for /etc/grinder (jmatthews@virtguest-rhq-server.localdomain)
- add PyYAML to grinder.spec (jmatthews@virtguest-rhq-server.localdomain)
- add yaml configuration file to setuptools (jmatthews@virtguest-rhq-
  server.localdomain)
- adding yaml configuration file/parsing to grinder (jmatthews@virtguest-rhq-
  server.localdomain)
- fixing paths and moving a bit forward (mmccune@redhat.com)

* Tue Mar 02 2010 Mike McCune <mmccune@redhat.com> 0.0.14-1
- 569963 - Adding dependency on createrepo (skarmark@redhat.com)
- adding test hook (mmccune)
- Adding error handling for a system trying to run grinder without activating
  (skarmark@redhat.com)

* Fri Feb 26 2010 Mike McCune <mmccune@redhat.com> 0.0.11-1
- Initial creation of RPM/specfile 
<|MERGE_RESOLUTION|>--- conflicted
+++ resolved
@@ -1,11 +1,7 @@
 %{!?python_sitelib: %global python_sitelib %(%{__python} -c "from distutils.sysconfig import get_python_lib; print get_python_lib()")}
 
 Name: grinder
-<<<<<<< HEAD
-Version: 0.1.6
-=======
 Version: 0.1.12
->>>>>>> d45f4df1
 Release: 1%{?dist}
 Summary: A tool for synchronizing content from yum repositories
 
@@ -64,11 +60,6 @@
 
 
 %changelog
-<<<<<<< HEAD
-* Wed Sep 05 2012 Pradeep Kilambi <pkilambi@redhat.com> 0.1.6-1
-- updating grinder to 0.1.6 (pkilambi@redhat.com)
-
-=======
 * Wed Dec 19 2012 Pradeep Kilambi <pkilambi@redhat.com> 0.1.12-1
 - updating grinder (pkilambi@redhat.com)
 
@@ -96,7 +87,6 @@
 - 858048 - Fix the distro sync to look for stage2 section for mainimage
   (pkilambi@redhat.com)
 
->>>>>>> d45f4df1
 * Wed Sep 05 2012 Pradeep Kilambi <pkilambi@redhat.com> 0.1.6-1
 - Include metadata info per package when rpm info is setup during sync
   (pkilambi@redhat.com)
