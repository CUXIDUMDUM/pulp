--- conflicted
+++ resolved
@@ -9,35 +9,23 @@
 # api_prefix:
 #   The REST API prefix.
 # verify_ssl:
-#   Set this to False to configure the consumer not to verify that the server's SSL cert is signed by
-#   a trusted authority
+#   Set this to False to configure the consumer not to verify that the server's SSL cert is signed
+#   by a trusted authority
+#   WARNING: Setting this to False is not safe if you wish to use Pulp with real passwords or
+#            any other private information. It is strongly recommended to keep this set to True, and
+#            to use certificates that are signed by a trusted authority on the web server that
+#            serves Pulp.
 # ca_path:
-#   This is a path to a directory of trusted CA certificates.
+#   This is a path to a file of concatenated trusted CA certificates, or to a directory of trusted
+#   CA certificates (with openssl-style hashed symlinks, one certificate per file).
 
 [server]
-<<<<<<< HEAD
 # host:
 # port: 443
 # api_prefix: /pulp/api
 # rsa_pub: /etc/pki/pulp/consumer/server/rsa_pub.key
 # verify_ssl: True
-# ca_path: '/etc/pki/tls/certs/'
-=======
-host = localhost.localdomain
-port = 443
-api_prefix = /pulp/api
-rsa_pub = /etc/pki/pulp/consumer/server/rsa_pub.key
-# Set this to False to configure pulp-consumer not to verify that the server's SSL cert is signed by
-# a trusted authority.
-# WARNING: Setting this to False is not safe if you wish to use Pulp with real passwords or
-#          any other private information. It is strongly recommended to keep this set to True, and
-#          to use certificates that are signed by a trusted authority on the web server that serves
-#          Pulp.
-verify_ssl = True
-# This is a path to a file of concatenated trusted CA certificates, or to a directory of trusted CA
-# certificates (with openssl-style hashed symlinks, one certificate per file).
-ca_path = /etc/pki/tls/certs/ca-bundle.crt
->>>>>>> bf250124
+# ca_path = /etc/pki/tls/certs/ca-bundle.crt
 
 
 # Authentication
@@ -159,21 +147,12 @@
 #   with. The id_cert_dir and id_cert_filename are used if this is not defined.
 
 [messaging]
-<<<<<<< HEAD
 # scheme: amqp
 # host:
 # port: 5672
 # transport: qpid
 # cacert:
 # clientcert:
-=======
-scheme = tcp
-host =
-port = 5672
-transport = qpid
-cacert =
-clientcert =
->>>>>>> bf250124
 
 
 # Profile reporting.
