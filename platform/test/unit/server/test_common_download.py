# -*- coding: utf-8 -*-
#
# Copyright © 2013 Red Hat, Inc.
#
# This software is licensed to you under the GNU General Public License as
# published by the Free Software Foundation; either version 2 of the License
# (GPLv2) or (at your option) any later version.
# There is NO WARRANTY for this software, express or implied, including the
# implied warranties of MERCHANTABILITY, NON-INFRINGEMENT, or FITNESS FOR A
# PARTICULAR PURPOSE.
# You should have received a copy of GPLv2 along with this software; if not,
# see http://www.gnu.org/licenses/old-licenses/gpl-2.0.txt

import os
import re
import shutil
import tempfile
import unittest
from cStringIO import StringIO
from urlparse import urljoin

import mock
import pycurl

from pulp.common.download.config import DownloaderConfig
from pulp.common.download.downloaders import curl as curl_downloader
from pulp.common.download.listener import AggregatingEventListener
from pulp.common.download.request import DownloadRequest

from http_static_test_server import HTTPStaticTestServer

# mock and test data methods and classes ---------------------------------------

class MockEventListener(mock.Mock):

    def __init__(self):
        super(MockEventListener, self).__init__()

        self.download_started = mock.Mock()
        self.download_progress = mock.Mock()
        self.download_succeeded = mock.Mock()
        self.download_failed = mock.Mock()


def mock_curl_multi_factory():

    mock_curl_multi = mock.Mock()
    mock_curl_multi._curls = []
    mock_curl_multi._opts = {}

    def _add_handle(curl):
        curl._is_active = True
        mock_curl_multi._curls.append(curl)

    def _info_read():
        return 0, [c for c in mock_curl_multi._curls if c._is_active], []

    def _perform():
        for curl in mock_curl_multi._curls:
            curl.perform()
        return 0, len(mock_curl_multi._curls)

    def _remove_handle(curl):
        curl._is_active = False
        mock_curl_multi._curls.remove(curl)

    def _setopt(opt, setting):
        mock_curl_multi._opts[opt] = setting

    mock_curl_multi.add_handle = mock.Mock(wraps=_add_handle)
    mock_curl_multi.close = mock.Mock()
    mock_curl_multi.info_read = mock.Mock(wraps=_info_read)
    mock_curl_multi.perform = mock.Mock(wraps=_perform)
    mock_curl_multi.remove_handle = mock.Mock(wraps=_remove_handle)
    mock_curl_multi.select = mock.Mock()
    mock_curl_multi.setopt = mock.Mock(wraps=_setopt)

    return mock_curl_multi


def mock_curl_easy_factory():

    mock_curl = mock.Mock()
    mock_curl._is_active = False
    mock_curl._opts = {}

    def _perform():
        # strip off the protocol scheme + hostname + port and use the remaining *relative* path
        input_file_path = re.sub(r'^[a-z]+://localhost:8088/', '', mock_curl._opts[pycurl.URL], 1)
        input_fp = open(input_file_path, 'rb')

        output_write_function = mock_curl._opts[pycurl.WRITEFUNCTION]

        progress_callback = mock_curl._opts[pycurl.PROGRESSFUNCTION]
        progress_callback(0, 0, 0, 0)

        output_write_function(input_fp.read())

        file_size = os.fstat(input_fp.fileno())[6]
        progress_callback(file_size, file_size, 0, 0)

        input_fp.close()

    def _setopt(opt, setting):
        mock_curl._opts[opt] = setting

    mock_curl.perform = mock.Mock(wraps=_perform)
    mock_curl.setopt = mock.Mock(wraps=_setopt)

    return mock_curl


class MockObjFactory(object):

    def __init__(self, mock_obj_factory):
        self.mock_obj_factory = mock_obj_factory
        self.mock_objs = []

    def __call__(self):
        mock_instance = self.mock_obj_factory()
        self.mock_objs.append(mock_instance)
        return mock_instance


def determine_relative_data_dir():
    possible_data_dir = 'platform/test/unit/server/data/test_common_download/'
    while possible_data_dir:
        if os.path.exists(possible_data_dir):
            return possible_data_dir
        possible_data_dir = possible_data_dir.split('/', 1)[1]
    raise RuntimeError('Cannot determine relative data path')

# test suite -------------------------------------------------------------------

class DownloadRequestTests(unittest.TestCase):
    def test__init__(self):
        url = 'http://www.theonion.com/articles/world-surrenders-to-north-korea,31265/'
        path = '/fake/path'
        request = DownloadRequest(url, path)
        self.assertEqual(request.url, url)
        self.assertEqual(request.destination, path)


class DownloadTests(unittest.TestCase):
    data_dir = determine_relative_data_dir()
    file_list = ['100K_file', '500K_file', '1M_file']
    file_sizes = [102400, 512000, 1048576]

    def setUp(self):
        self.storage_dir = tempfile.mkdtemp(prefix='test_common_download-')

    def tearDown(self):
        shutil.rmtree(self.storage_dir)
        self.storage_dir = None

    def _download_requests(self, protocol='http'):
        # localhost:8088 is here for the live tests
        return [DownloadRequest(protocol + '://localhost:8088/' + self.data_dir + f, os.path.join(self.storage_dir, f))
                for f in self.file_list]

# curl downloader tests --------------------------------------------------------

class CurlInstantiationTests(unittest.TestCase):

    def test_http_downloader(self):
        config = DownloaderConfig()
        try:
            curl_downloader.HTTPSCurlDownloader(config)
        except Exception, e:
            self.fail(str(e))

    def test_https_downloader(self):
        config = DownloaderConfig()
        try:
            downloader = curl_downloader.HTTPSCurlDownloader(config)
        except Exception, e:
            self.fail(str(e))

        ssl_working_dir = downloader.ssl_working_dir
        self.assertTrue(os.path.exists(ssl_working_dir))

        del downloader
        self.assertFalse(os.path.exists(ssl_working_dir))


class MockCurlDownloadTests(DownloadTests):
    # test suite that really tests the download framework built on top of pycurl

    @mock.patch('pycurl.CurlMulti', MockObjFactory(mock_curl_multi_factory))
    @mock.patch('pycurl.Curl', MockObjFactory(mock_curl_easy_factory))
    def test_download_single_file(self):
        config = DownloaderConfig()
        downloader = curl_downloader.HTTPSCurlDownloader(config)
        request_list = self._download_requests()[:1]
        downloader.download(request_list)

        self.assertEqual(len(pycurl.CurlMulti.mock_objs), 1)
        self.assertEqual(len(pycurl.Curl.mock_objs), curl_downloader.DEFAULT_MAX_CONCURRENT)

        mock_multi_curl = pycurl.CurlMulti.mock_objs[0]

        self.assertEqual(mock_multi_curl.setopt.call_count, 2) # dangerous as this could easily change
        self.assertEqual(mock_multi_curl.add_handle.call_count, 1)
        self.assertEqual(mock_multi_curl.select.call_count, 1)
        self.assertEqual(mock_multi_curl.perform.call_count, 1)
        self.assertEqual(mock_multi_curl.info_read.call_count, 1)
        self.assertEqual(mock_multi_curl.remove_handle.call_count, 1)

        mock_curl = pycurl.Curl.mock_objs[-1] # curl objects are used from back of the list

<<<<<<< HEAD
        self.assertEqual(mock_curl.setopt.call_count, 10) # also dangerous for the same reasons
=======
        self.assertEqual(mock_curl.setopt.call_count, 9) # also dangerous for the same reasons
>>>>>>> 0f15bca3
        self.assertEqual(mock_curl.perform.call_count, 1)

    @mock.patch('pycurl.CurlMulti', MockObjFactory(mock_curl_multi_factory))
    @mock.patch('pycurl.Curl', MockObjFactory(mock_curl_easy_factory))
    def test_download_multi_file(self):
        config = DownloaderConfig()
        downloader = curl_downloader.HTTPSCurlDownloader(config)
        request_list = self._download_requests()
        downloader.download(request_list)

        # this is really just testing my mock curl objects, but it's nice to know
        for file_name, file_size in zip(self.file_list, self.file_sizes):
            input_file = os.path.join(self.data_dir, file_name)
            input_file_size = os.stat(input_file)[6]

            output_file = os.path.join(self.storage_dir, file_name)
            output_file_size = os.stat(output_file)[6]

            self.assertEqual(input_file_size, file_size)
            self.assertEqual(output_file_size, file_size) # does check that close() was called properly

        mock_curl_multi = pycurl.CurlMulti.mock_objs[0]
        self.assertEqual(mock_curl_multi.perform.call_count, 1)

        num_unused_curl_objs = max(0, curl_downloader.DEFAULT_MAX_CONCURRENT - len(self.file_list))
        unused_mock_curl_objs = pycurl.Curl.mock_objs[:num_unused_curl_objs]

        for mock_curl in unused_mock_curl_objs:
            self.assertEqual(mock_curl.perform.call_count, 0)

        used_mock_curl_objs = pycurl.Curl.mock_objs[num_unused_curl_objs:]

        for mock_curl in used_mock_curl_objs:
            self.assertEqual(mock_curl.perform.call_count, 1)

    @mock.patch('pycurl.CurlMulti', MockObjFactory(mock_curl_multi_factory))
    @mock.patch('pycurl.Curl', MockObjFactory(mock_curl_easy_factory))
    def test_download_event_listener(self):
        config = DownloaderConfig()
        listener = MockEventListener()
        downloader = curl_downloader.HTTPSCurlDownloader(config, listener)
        request_list = self._download_requests()[:1]
        downloader.download(request_list)

        self.assertEqual(listener.download_started.call_count, 1)
        self.assertEqual(listener.download_progress.call_count, 2) # this one only tests the mock curl
        self.assertEqual(listener.download_succeeded.call_count, 1)
        self.assertEqual(listener.download_failed.call_count, 0)

    @mock.patch('pycurl.CurlMulti', MockObjFactory(mock_curl_multi_factory))
    @mock.patch('pycurl.Curl', MockObjFactory(mock_curl_easy_factory))
    def test_download_aggregating_event_listener(self):
        config = DownloaderConfig()
        listener = AggregatingEventListener()
        downloader = curl_downloader.HTTPCurlDownloader(config, listener)
        request_list = self._download_requests()
        downloader.download(request_list)

        self.assertEqual(len(listener.succeeded_reports), 3)
        self.assertEqual(len(listener.failed_reports), 0)
        self.assertEqual(len(list(listener.all_reports)), 3)

    @mock.patch('pycurl.CurlMulti', MockObjFactory(mock_curl_multi_factory))
    @mock.patch('pycurl.Curl', MockObjFactory(mock_curl_easy_factory))
    def test_https_download(self):
        config = DownloaderConfig()
        downloader = curl_downloader.HTTPSCurlDownloader(config)

        for attr in ('ssl_working_dir', 'ssl_ca_cert', 'ssl_client_cert', 'ssl_client_key'):
            self.assertTrue(hasattr(downloader, attr))

        request_list = self._download_requests('https')[:1]
        downloader.download(request_list)

        mock_curl = pycurl.Curl.mock_objs[-1] # curl objects are used from the end

        self.assertEqual(mock_curl.setopt.call_count, 11) # dangerous as this could easily change


class LiveCurlDownloadTests(DownloadTests):
    # test suite that tests that pycurl is being used (mostly) correctly

    http_server = None

    @classmethod
    def setUpClass(cls):
        cls.http_server = HTTPStaticTestServer()
        cls.http_server.start()

    @classmethod
    def tearDownClass(cls):
        cls.http_server.stop()
        cls.http_server = None

    def test_download_destination_file_like_object(self):
        """
        We want to assert that we can download URLs to file-like objects, and not just to
        filesystem paths.
        """
        config = DownloaderConfig()
        downloader = curl_downloader.HTTPSCurlDownloader(config)
        destination_file = StringIO()
        request_list = [
            DownloadRequest(urljoin('http://localhost:8088/',
                                    self.data_dir + '/' + self.file_list[0]),
                            destination_file)]

        downloader.download(request_list)

        with open(os.path.join(self.data_dir, self.file_list[0])) as expected_data_file:
            expected_data = expected_data_file.read()

        destination_file.seek(0)
        destination_file_data = destination_file.read()
        # The destination_file should be safe to close now (This actually does test that the
        # downloader hasn't already closed the file, because closing a file twice is an error.)
        destination_file.close()
        self.assertEqual(len(destination_file_data), len(expected_data))
        self.assertEqual(destination_file_data, expected_data)

    def test_download_single(self):
        config = DownloaderConfig()
        downloader = curl_downloader.HTTPSCurlDownloader(config)
        request_list = self._download_requests()[:1]
        downloader.download(request_list)

        input_file_name = self.file_list[0]
        input_file_size = self.file_sizes[0]

        output_file_path = os.path.join(self.storage_dir, input_file_name)
        output_file_size = os.stat(output_file_path)[6]

        self.assertEqual(input_file_size, output_file_size)

    def test_download_multiple(self):
        config = DownloaderConfig()
        downloader = curl_downloader.HTTPSCurlDownloader(config)
        request_list = self._download_requests()

        try:
            downloader.download(request_list)

        except Exception, e:
            self.fail(str(e))

    def test_download_event_listener(self):
        config = DownloaderConfig()
        listener = MockEventListener()
        downloader = curl_downloader.HTTPSCurlDownloader(config, listener)
        request_list = self._download_requests()[:1]
        downloader.download(request_list)

        self.assertEqual(listener.download_started.call_count, 1)
        self.assertNotEqual(listener.download_progress.call_count, 0) # not sure how many times
        self.assertEqual(listener.download_succeeded.call_count, 1)
        self.assertEqual(listener.download_failed.call_count, 0)


class TestHTTPCurlDownloadBackend(unittest.TestCase):
    def test__clear_easy_handle_download_filelike_destination(self):
        # If we give a file-like object as a destination to the request on the easy_handle, this
        # method should not close the filepointer on the handle
        easy_handle = mock.MagicMock()
        easy_handle.request = mock.MagicMock()
        easy_handle.request.destination = StringIO()

        filepointer = easy_handle.fp = mock.MagicMock()

        http_download_backend = curl_downloader.HTTPCurlDownloader(mock.MagicMock())
        http_download_backend._clear_easy_handle_download(easy_handle)

        # close() should not have been called on the fp
        self.assertEqual(filepointer.close.called, False)
        self.assertEqual(easy_handle.fp, None)
        self.assertEqual(easy_handle.request, None)
        self.assertEqual(easy_handle.report, None)

    def test__clear_easy_handle_download_string_destination(self):
        # If we give a string as a destination to the request on the easy_handle, this method
        # should try to close the filepointer on the handle
        easy_handle = mock.MagicMock()
        easy_handle.request = mock.MagicMock()
        easy_handle.request.destination = '/fake/path/should/get/closed'

        filepointer = easy_handle.fp = mock.MagicMock()

        http_download_backend = curl_downloader.HTTPCurlDownloader(mock.MagicMock())
        http_download_backend._clear_easy_handle_download(easy_handle)

        # close() should have been called on the fp
        filepointer.close.assert_called_once_with()
        self.assertEqual(easy_handle.fp, None)
        self.assertEqual(easy_handle.request, None)
        self.assertEqual(easy_handle.report, None)<|MERGE_RESOLUTION|>--- conflicted
+++ resolved
@@ -208,11 +208,7 @@
 
         mock_curl = pycurl.Curl.mock_objs[-1] # curl objects are used from back of the list
 
-<<<<<<< HEAD
-        self.assertEqual(mock_curl.setopt.call_count, 10) # also dangerous for the same reasons
-=======
-        self.assertEqual(mock_curl.setopt.call_count, 9) # also dangerous for the same reasons
->>>>>>> 0f15bca3
+        self.assertEqual(mock_curl.setopt.call_count, 11) # also dangerous for the same reasons
         self.assertEqual(mock_curl.perform.call_count, 1)
 
     @mock.patch('pycurl.CurlMulti', MockObjFactory(mock_curl_multi_factory))
